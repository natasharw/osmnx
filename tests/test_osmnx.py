################################################################################
# test_osmnx.py
# License: MIT, see full license in LICENSE.txt
# Web: https://github.com/gboeing/osmnx
################################################################################

import matplotlib as mpl
mpl.use('Agg') #use agg backend so you don't need a display on travis-ci

# remove the .temp folder if it already exists so we start fresh with tests
import os, shutil
if os.path.exists('.temp'):
    shutil.rmtree('.temp')

import osmnx as ox

# configure OSMnx
ox.config(log_console=True, log_file=True, use_cache=True,
          data_folder='.temp/data', logs_folder='.temp/logs',
          imgs_folder='.temp/imgs', cache_folder='.temp/cache')


def test_imports():

    # test all of OSMnx's module imports
    import ast
    import datetime
    import geopandas
    import hashlib
    import io
    import json
    import logging
    import math
    import matplotlib.cm
    import matplotlib.pyplot
    import networkx
    import numpy
    import os
    import pandas
    import random
    import requests
    import re
    import sys
    import time
    import unicodedata
    import warnings
    from collections import Counter
    from collections import OrderedDict
    from dateutil import parser
    from descartes import PolygonPatch
    from itertools import chain
    from itertools import groupby
    from matplotlib.collections import LineCollection
    from rtree.index import Index
    from shapely import wkt
    from shapely.geometry import Point
    from shapely.geometry import MultiPoint
    from shapely.geometry import LineString
    from shapely.geometry import MultiLineString
    from shapely.geometry import Polygon
    from shapely.geometry import MultiPolygon
    from shapely.ops import unary_union


def test_logging():

    # test OSMnx's logger
    import logging as lg
    ox.log('test a fake debug', level=lg.DEBUG)
    ox.log('test a fake info', level=lg.INFO)
    ox.log('test a fake warning', level=lg.WARNING)
    ox.log('test a fake error', level=lg.ERROR)

    ox.citation()


def test_geometry_coords_rounding():

    # test the rounding of geometry coordinates
    from shapely.geometry import Point, MultiPoint, LineString, MultiLineString, Polygon, MultiPolygon

    precision = 3

    shape1 = Point(1.123456, 2.123456)
    shape2 = ox.round_shape_coords(shape1, precision)

    shape1 = MultiPoint([(1.123456, 2.123456), (3.123456, 4.123456)])
    shape2 = ox.round_shape_coords(shape1, precision)

    shape1 = LineString([(1.123456, 2.123456), (3.123456, 4.123456)])
    shape2 = ox.round_shape_coords(shape1, precision)

    shape1 = MultiLineString([[(1.123456, 2.123456), (3.123456, 4.123456)],
                              [(11.123456, 12.123456), (13.123456, 14.123456)]])
    shape2 = ox.round_shape_coords(shape1, precision)

    shape1 = Polygon([(1.123456, 2.123456), (3.123456, 4.123456), (6.123456, 5.123456)])
    shape2 = ox.round_shape_coords(shape1, precision)

    shape1 = MultiPolygon([Polygon([(1.123456, 2.123456), (3.123456, 4.123456), (6.123456, 5.123456)]),
                           Polygon([(16.123456, 15.123456), (13.123456, 14.123456), (12.123456, 11.123456)])])
    shape2 = ox.round_shape_coords(shape1, precision)


def test_gdf_shapefiles():

    # test loading spatial boundaries, saving as shapefile, and plotting
    city = ox.gdf_from_place('Manhattan, New York City, New York, USA')
    city_projected = ox.project_gdf(city, to_crs={'init':'epsg:3395'})
    ox.save_gdf_shapefile(city_projected)

    city = ox.gdf_from_place('Manhattan, New York City, New York, USA', buffer_dist=100)
    ox.plot_shape(city)


def test_graph_from_file():

    # test loading a graph from a local .osm file
    import bz2, tempfile

    node_id = 53098262
    neighbor_ids = 53092170, 53060438, 53027353, 667744075

    with bz2.BZ2File('tests/input_data/West-Oakland.osm.bz2') as input:
        handle, temp_filename = tempfile.mkstemp(suffix='.osm')
        os.write(handle, input.read())
        os.close(handle)

    for filename in ('tests/input_data/West-Oakland.osm.bz2', temp_filename):
        G = ox.graph_from_file(filename)
        assert node_id in G.nodes

        for neighbor_id in neighbor_ids:
            edge_key = (node_id, neighbor_id, 0)
            assert neighbor_id in G.nodes
            assert edge_key in G.edges
            assert G.edges[edge_key]['name'] in ('8th Street', 'Willow Street')

    os.remove(temp_filename)


def test_network_saving_loading():

    # save/load graph as shapefile and graphml file
    G = ox.graph_from_place('Piedmont, California, USA')
    G_projected = ox.project_graph(G)
    ox.save_graph_shapefile(G_projected)
    ox.save_graphml(G_projected)
    ox.save_graphml(G_projected, filename='gephi.graphml', gephi=True)
    G2 = ox.load_graphml('graph.graphml')
    G3 = ox.load_graphml('graph.graphml', node_type=str)

    # convert graph to node/edge GeoDataFrames and back again
    gdf_edges = ox.graph_to_gdfs(G, nodes=False, edges=True, fill_edge_geometry=False)
    gdf_nodes, gdf_edges = ox.graph_to_gdfs(G, nodes=True, edges=True, node_geometry=True, fill_edge_geometry=True)
    G4 = ox.gdfs_to_graph(gdf_nodes, gdf_edges)

    # find graph nodes nearest to some set of points
    X = gdf_nodes['x'].head()
    Y = gdf_nodes['y'].head()
    nn1 = ox.get_nearest_nodes(G, X, Y)
    nn2 = ox.get_nearest_nodes(G, X, Y, method='kdtree')
    nn3 = ox.get_nearest_nodes(G, X, Y, method='balltree')

    # find graph edges nearest to some set of points
    ne1 = ox.get_nearest_edges(G, X, Y)
    ne2 = ox.get_nearest_edges(G, X, Y, method='kdtree')
    ne3 = ox.get_nearest_edges(G, X, Y, method='kdtree', dist=50)


def test_get_network_methods():

    from shapely import wkt

    # graph from bounding box
    north, south, east, west = 37.79, 37.78, -122.41, -122.43
    G1 = ox.graph_from_bbox(north, south, east, west, network_type='drive_service')
    G1 = ox.graph_from_bbox(north, south, east, west, network_type='drive_service', truncate_by_edge=True)

    # graph from point
    location_point = (37.791427, -122.410018)
    bbox = ox.bbox_from_point(location_point, project_utm=True)
    G2 = ox.graph_from_point(location_point, distance=750, distance_type='bbox', network_type='drive')
    G3 = ox.graph_from_point(location_point, distance=500, distance_type='network')

    # graph from address
    G4 = ox.graph_from_address(address='350 5th Ave, New York, NY', distance=1000, distance_type='network', network_type='bike')

    # graph from list of places
    places = ['Los Altos, California, USA', {'city':'Los Altos Hills', 'state':'California'}, 'Loyola, California']
    G5 = ox.graph_from_place(places, network_type='all', clean_periphery=False)

    # graph from polygon
    polygon = wkt.loads('POLYGON ((-122.418083 37.754154, -122.418082 37.766028, -122.410909 37.766028, -122.410908 37.754154, -122.418083 37.754154))')
    G6 = ox.graph_from_polygon(polygon, network_type='walk')

    # test custom query filter
    filtr = ('["area"!~"yes"]'
             '["highway"!~"motor|proposed|construction|abandoned|platform|raceway"]'
             '["foot"!~"no"]'
             '["service"!~"private"]'
             '["access"!~"private"]')
    G = ox.graph_from_point(location_point, network_type='walk', custom_filter=filtr)


def test_stats():

    # create graph, add bearings, project it
    location_point = (37.791427, -122.410018)
    G = ox.graph_from_point(location_point, distance=500, distance_type='network')
    G = ox.add_edge_bearings(G)
    G_proj = ox.project_graph(G)

    # calculate stats
    stats1 = ox.basic_stats(G)
    stats2 = ox.basic_stats(G, area=1000)
    stats3 = ox.basic_stats(G_proj, area=1000, clean_intersects=True, tolerance=15, circuity_dist='euclidean')
    stats4 = ox.extended_stats(G, connectivity=True, anc=True, ecc=True, bc=True, cc=True)


def test_plots():

    G = ox.graph_from_place('Piedmont, California, USA', network_type='drive', simplify=False)
    G2 = ox.simplify_graph(G, strict=False)

    # test getting colors
    co = ox.get_colors(n=5, return_hex=True)
    nc = ox.get_node_colors_by_attr(G2, 'osmid')
    ec = ox.get_edge_colors_by_attr(G2, 'length')

    # save a plot to disk as png
    fig, ax = ox.plot_graph(G, save=True, file_format='png')

    # save a plot to disk as svg
    G_simplified = ox.simplify_graph(G)
    fig, ax = ox.plot_graph(G_simplified, show=False, save=True, close=True, file_format='svg')

    G_projected = ox.project_graph(G_simplified)
    fig, ax = ox.plot_graph(G_projected)

    fig, ax = ox.plot_graph(G_projected, fig_height=5, fig_width=5, margin=0.05, axis_off=False, bgcolor='y',
                            file_format='png', filename='x', dpi=180, annotate=True, node_color='k', node_size=5,
                            node_alpha=0.1, node_edgecolor='b', node_zorder=5, edge_color='r', edge_linewidth=2,
                            edge_alpha=0.1, use_geom=False, show=False, save=True, close=True)

    fig, ax = ox.plot_figure_ground(G=G_simplified, file_format='png')
    fig, ax = ox.plot_figure_ground(point=(33.694981, -117.841375), file_format='png')
    fig, ax = ox.plot_figure_ground(address='Denver, Colorado, USA', file_format='png')


def test_routing_folium():

    # calculate shortest path and plot as static image and leaflet web map
    import networkx as nx
    G = ox.graph_from_address('398 N. Sicily Pl., Chandler, Arizona', distance=800, network_type='drive')
    origin = (33.307792, -111.894940)
    destination = (33.312994, -111.894998)
    origin_node = ox.get_nearest_node(G, origin)
    destination_node = ox.get_nearest_node(G, destination, method='euclidean')
    route = nx.shortest_path(G, origin_node, destination_node)

    attributes = ox.get_route_edge_attributes(G, route, 'length')

    fig, ax = ox.plot_graph_route(G, route, save=True, filename='route', file_format='png')
    fig, ax = ox.plot_graph_route(G, route, origin_point=origin, destination_point=destination,
                                  save=True, filename='route', file_format='png')

    # test multiple routes
    fig, ax = ox.plot_graph_routes(G, [route, route])

    graph_map = ox.plot_graph_folium(G, popup_attribute='name')
    route_map = ox.plot_route_folium(G, route)


def test_nearest_edge():

    # test in closest edge section
    sheik_sayed_dubai = [25.09, 25.06, 55.16, 55.11]
    location_coordinates = (25.071764, 55.138978)
    G = ox.graph_from_bbox(*sheik_sayed_dubai, simplify=False, retain_all=True, network_type='drive')
    geometry, u, v = ox.get_nearest_edge(G, location_coordinates)


def test_nearest_edges():

    from pyproj import Proj

    # test in closest edge section
    sheik_sayed_dubai = [25.09, 25.06, 55.16, 55.11]
    location_coordinates = (25.071764, 55.138978)
    G = ox.graph_from_bbox(*sheik_sayed_dubai, simplify=False, retain_all=True, network_type='drive')

    # Unprojected
    ne1 = ox.get_nearest_edges(G, X=[location_coordinates[1], location_coordinates[1]],
                                  Y=[location_coordinates[0], location_coordinates[0]], method='balltree', dist=0.0001)

    # Projected
    G2 = ox.project_graph(G)
    crs = Proj(G2.graph['crs'])

    projected_point = crs(location_coordinates[1], location_coordinates[0])
    ne2 = ox.get_nearest_edges(G2, X=[projected_point[0], projected_point[0]],
                                   Y=[projected_point[1], projected_point[1]], method='kdtree', dist=10)
    assert (ne1 == ne2).all()

def test_buildings():

    # download building footprints and plot them
    gdf = ox.buildings_from_place(place='Emeryville, California, USA')
    gdf = ox.buildings_from_address(address='600 Montgomery St, San Francisco, California, USA', distance=300)
    fig, ax = ox.plot_buildings(gdf)

<<<<<<< HEAD
=======
def test_footprints():

    # download footprints and plot them
    gdf = ox.footprints_from_place(place='Emeryville, California, USA')
    gdf = ox.footprints_from_address(address='600 Montgomery St, San Francisco, California, USA', distance=300)
    fig, ax = ox.plot_footprints(gdf)

def test_multipolygon_footprint():

    # 'point' is the location of known multipolygon building, relation id 1767022
    point = (51.5276, -0.11)
    gdf = ox.footprints_from_point(point=point, distance=20)
    assert 1767022 in gdf.index, "relation 1767022 was not returned in the geodataframe"
    assert gdf.loc[1767022]['geometry'].type=='MultiPolygon', "relation 1767022 is not a multipolygon"
>>>>>>> 86356ade

def test_pois():

    # download all points of interests from place
    gdf = ox.pois_from_place(place='Kamppi, Helsinki, Finland')

    # get all restaurants and schools from place
    restaurants = ox.pois_from_place(place='Emeryville, California, USA', amenities=['restaurant'])
    schools = ox.pois_from_place(place='Emeryville, California, USA', amenities=['school'])

    # get all universities from Boston area (with 2 km buffer to cover also Cambridge)
    boston_q = "Boston, Massachusetts, United States of America"
    boston_poly = ox.gdf_from_place(boston_q, buffer_dist=2000)
    universities = ox.pois_from_polygon(boston_poly.geometry.values[0], amenities=['university'])

    # by point and by address
    restaurants = ox.pois_from_point(point=(42.344490, -71.070570), distance=1000, amenities=['restaurant'])
    restaurants = ox.pois_from_address(address='Emeryville, California, USA', distance=1000, amenities=['restaurant'])


def test_nominatim():

    import pytest
    from collections import OrderedDict

    params = OrderedDict()
    params['format'] = "json"
    params['address_details'] = 0

    # Bad Address - should return an empty response
    params['q'] = "AAAAAAAAAAA"
    response_json = ox.nominatim_request(params = params,
                                         type = "search")

    # Good Address - should return a valid response with a valid osm_id
    params['q'] = "Newcastle A186 Westgate Rd"
    response_json = ox.nominatim_request(params = params,
                                         type = "search")

    # Lookup
    params = OrderedDict()
    params['format'] = "json"
    params['address_details'] = 0
    params['osm_ids'] = "W68876073"

    response_json = ox.nominatim_request(params = params,
                                         type = "lookup")

    # Invalid nominatim query type
    with pytest.raises(ValueError):
        response_json = ox.nominatim_request(
                            params = params,
                            type = "transfer")

<|MERGE_RESOLUTION|>--- conflicted
+++ resolved
@@ -303,6 +303,7 @@
                                    Y=[projected_point[1], projected_point[1]], method='kdtree', dist=10)
     assert (ne1 == ne2).all()
 
+
 def test_buildings():
 
     # download building footprints and plot them
@@ -310,14 +311,14 @@
     gdf = ox.buildings_from_address(address='600 Montgomery St, San Francisco, California, USA', distance=300)
     fig, ax = ox.plot_buildings(gdf)
 
-<<<<<<< HEAD
-=======
+
 def test_footprints():
 
     # download footprints and plot them
     gdf = ox.footprints_from_place(place='Emeryville, California, USA')
     gdf = ox.footprints_from_address(address='600 Montgomery St, San Francisco, California, USA', distance=300)
     fig, ax = ox.plot_footprints(gdf)
+
 
 def test_multipolygon_footprint():
 
@@ -326,7 +327,7 @@
     gdf = ox.footprints_from_point(point=point, distance=20)
     assert 1767022 in gdf.index, "relation 1767022 was not returned in the geodataframe"
     assert gdf.loc[1767022]['geometry'].type=='MultiPolygon', "relation 1767022 is not a multipolygon"
->>>>>>> 86356ade
+
 
 def test_pois():
 
