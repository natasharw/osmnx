--- conflicted
+++ resolved
@@ -370,9 +370,7 @@
     with pytest.raises(ValueError):
         response_json = ox.nominatim_request(
                             params = params,
-<<<<<<< HEAD
                             type = "transfer")
-
 
 def test_clean_intersections_Newcastle_mainroads():
     # Before and after plots are saved for validation
@@ -418,7 +416,4 @@
 
     ox.plot_graph(new_G, fig_height = 10, node_alpha=1, node_zorder=2, node_size = 30,
                   node_color='#66ccff', node_edgecolor='k', edge_linewidth = 1,
-                  filename = "shattuck_after", save=True, file_format='png')
-=======
-                            type = "transfer")
->>>>>>> 76057de0
+                  filename = "shattuck_after", save=True, file_format='png')