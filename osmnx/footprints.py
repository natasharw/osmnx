################################################################################
# Module: footprints.py
# Description: Download and plot footprints from OpenStreetMap
# License: MIT, see full license in LICENSE.txt
# Web: https://github.com/gboeing/osmnx
################################################################################

import geopandas as gpd
import matplotlib.pyplot as plt
import time
from descartes import PolygonPatch
from matplotlib.collections import PatchCollection
from shapely.geometry import LineString
from shapely.geometry import Polygon
from shapely.geometry import MultiPolygon
from shapely.ops import polygonize

from . import settings
from .core import consolidate_subdivide_geometry
from .core import get_polygons_coordinates
from .core import overpass_request
from .core import bbox_from_point
from .core import gdf_from_place
from .plot import save_and_show
from .projection import project_geometry
from .utils import log
from .utils import geocode


def osm_footprints_download(polygon=None, north=None, south=None, east=None, west=None,
                            footprint_type='building', timeout=180, memory=None,
                            max_query_area_size=50*1000*50*1000):
    """
    Download OpenStreetMap footprint data as a list of json responses.

    Parameters
    ----------
    polygon : shapely Polygon or MultiPolygon
        geographic shape to fetch the footprints within
    north : float
        northern latitude of bounding box
    south : float
        southern latitude of bounding box
    east : float
        eastern longitude of bounding box
    west : float
        western longitude of bounding box
    footprint_type : string
        type of footprint to be downloaded. OSM tag key e.g. 'building', 'landuse', 'place', etc.
    timeout : int
        the timeout interval for requests and to pass to API
    memory : int
        server memory allocation size for the query, in bytes. If none, server
        will use its default allocation size
    max_query_area_size : float
        max area for any part of the geometry, in the units the geometry is in:
        any polygon bigger will get divided up for multiple queries to API
        (default is 50,000 * 50,000 units (ie, 50km x 50km in area, if units are
        meters))

    Returns
    -------
    list
        list of response_json dicts
    """

    # check if we're querying by polygon or by bounding box based on which
    # argument(s) where passed into this function
    by_poly = polygon is not None
    by_bbox = not (north is None or south is None or east is None or west is None)
    if not (by_poly or by_bbox):
        raise ValueError('You must pass a polygon or north, south, east, and west')

    response_jsons = []

    # pass server memory allocation in bytes for the query to the API
    # if None, pass nothing so the server will use its default allocation size
    # otherwise, define the query's maxsize parameter value as whatever the
    # caller passed in
    if memory is None:
        maxsize = ''
    else:
        maxsize = '[maxsize:{}]'.format(memory)

    # define the query to send the API
    if by_bbox:
        # turn bbox into a polygon and project to local UTM
        polygon = Polygon([(west, south), (east, south), (east, north), (west, north)])
        geometry_proj, crs_proj = project_geometry(polygon)

        # subdivide it if it exceeds the max area size (in meters), then project
        # back to lat-long
        geometry_proj_consolidated_subdivided = consolidate_subdivide_geometry(geometry_proj, max_query_area_size=max_query_area_size)
        geometry, _ = project_geometry(geometry_proj_consolidated_subdivided, crs=crs_proj, to_latlong=True)
        log('Requesting footprints data within bounding box from API in {:,} request(s)'.format(len(geometry)))
        start_time = time.time()

        # loop through each polygon rectangle in the geometry (there will only
        # be one if original bbox didn't exceed max area size)
        for poly in geometry:
            # represent bbox as south,west,north,east and round lat-longs to 8
            # decimal places (ie, within 1 mm) so URL strings aren't different
            # due to float rounding issues (for consistent caching)
            west, south, east, north = poly.bounds
            query_template = ('[out:json][timeout:{timeout}]{maxsize};'
                              '((way["{footprint_type}"]({south:.8f},{west:.8f},{north:.8f},{east:.8f});'
                              '(._;>;););'
                              '(relation["{footprint_type}"]({south:.8f},{west:.8f},{north:.8f},{east:.8f});'
                              '(._;>;);););out;')
            query_str = query_template.format(north=north, south=south, east=east, west=west, timeout=timeout,
                                              maxsize=maxsize, footprint_type=footprint_type)
            response_json = overpass_request(data={'data':query_str}, timeout=timeout)
            response_jsons.append(response_json)
        msg = ('Got all footprint data within bounding box from '
               'API in {:,} request(s) and {:,.2f} seconds')
        log(msg.format(len(geometry), time.time()-start_time))

    elif by_poly:
        # project to utm, divide polygon up into sub-polygons if area exceeds a
        # max size (in meters), project back to lat-long, then get a list of polygon(s) exterior coordinates
        geometry_proj, crs_proj = project_geometry(polygon)
        geometry_proj_consolidated_subdivided = consolidate_subdivide_geometry(geometry_proj, max_query_area_size=max_query_area_size)
        geometry, _ = project_geometry(geometry_proj_consolidated_subdivided, crs=crs_proj, to_latlong=True)
        polygon_coord_strs = get_polygons_coordinates(geometry)
        log('Requesting footprint data within polygon from API in {:,} request(s)'.format(len(polygon_coord_strs)))
        start_time = time.time()

        # pass each polygon exterior coordinates in the list to the API, one at
        # a time
        for polygon_coord_str in polygon_coord_strs:
            query_template = ('[out:json][timeout:{timeout}]{maxsize};('
                              'way(poly:"{polygon}")["{footprint_type}"];(._;>;);'
                              'relation(poly:"{polygon}")["{footprint_type}"];(._;>;););out;')
            query_str = query_template.format(polygon=polygon_coord_str, timeout=timeout, maxsize=maxsize,
                                              footprint_type=footprint_type)
            response_json = overpass_request(data={'data':query_str}, timeout=timeout)
            response_jsons.append(response_json)
        msg = ('Got all footprint data within polygon from API in '
               '{:,} request(s) and {:,.2f} seconds')
        log(msg.format(len(polygon_coord_strs), time.time()-start_time))

    return response_jsons


<<<<<<< HEAD
def create_footprints_gdf(polygon=None, north=None, south=None, east=None, west=None, 
                          footprint_type='building', retain_invalid=False, responses=None):
=======
def create_footprints_gdf(polygon=None, north=None, south=None, east=None, west=None,
                          footprint_type='building', retain_invalid=False):
>>>>>>> f8b25bb5
    """
    Get footprint (polygon) data from OSM and convert it into a GeoDataFrame.

    Parameters
    ----------
    polygon : shapely Polygon or MultiPolygon
        geographic shape to fetch the footprints within
    north : float
        northern latitude of bounding box
    south : float
        southern latitude of bounding box
    east : float
        eastern longitude of bounding box
    west : float
        western longitude of bounding box
    footprint_type : string
        type of footprint to be downloaded. OSM tag key e.g. 'building', 'landuse', 'place', etc.
    retain_invalid : bool
        if False discard any footprints with an invalid geometry
    responses : list
        list of response_json dicts

    Returns
    -------
    GeoDataFrame
    """
    # allow pickling between downloading footprints and converting them to a GeoDataFrame
    if responses is None:
        responses = osm_footprints_download(polygon, north, south, east, west, footprint_type)

    # parse the list of responses into separate dicts of vertices, footprints and relations
    # create a set of ways not directly tagged with footprint_type
    vertices, footprints, relations, untagged_ways = responses_to_dicts(responses, footprint_type)

    # create simple Shapely geometries (Polygon or LineString) for all of the ways in footprints
    for footprint_key, footprint_val in footprints.items():
        footprint_val['geometry'] = create_footprint_geometry(footprint_key, footprint_val, vertices)

    # create a complex Shapely Polygon or MultiPolygon for each relation
    for relation_key, relation_val in relations.items():
        relation_val['geometry'] = create_relation_geometry(relation_key, relation_val, footprints)
    
    # merge relations into the footprints dictionary
    footprints.update(relations)

    # delete supporting geometry not directly tagged with footprint_type from the footprints dictionary
    for untagged_way in untagged_ways:
        try:
            del footprints[untagged_way]
        except KeyError:
            log('untagged_way {} not found in footprints dict'.format(untagged_way))

    # Convert footprints dictionary to a GeoDataFrame
    gdf = gpd.GeoDataFrame.from_dict(footprints, orient='index')
    gdf.crs = settings.default_crs

    # filter the gdf to only include valid Polygons or MultiPolygons
    if not retain_invalid:    
        filter1 = gdf['geometry'].is_valid
        filter2 = (gdf['geometry'].geom_type == 'Polygon') | (gdf['geometry'].geom_type == 'MultiPolygon')
        filter = filter1 & filter2
        gdf = gdf[filter]
    
    return gdf


def responses_to_dicts(responses, footprint_type):
    """
    Parse a list of json responses into dictionaries of vertices, footprints, and relations.

    Note: OSM's data model and the Overpass API will return open ways (lines) as part of
    a 'polygon' query. These may be fragments of the inner and outer rings of relations or
    they may be open ways mistakenly tagged with 'polygon' type tags.

    Ways not directly tagged with the footprint type are added to the untagged_ways set for
    removal from the footprints dictionary at the end of the process.

    Some inner ways of relations may be tagged with the footprint type in their own right e.g.
    landuse=meadow as an inner way in a landuse=forest relation and need to be kept. These are
    created here.

    Parameters
    ----------
    responses : list
        list of json responses
    footprint_type : string
        type of footprint downloaded. OSM tag key e.g. 'building', 'landuse', 'place', etc.

    Returns
    -------
    vertices
        dictionary of OSM nodes including their lat, lon coordinates
    footprints
        dictionary of OSM ways including their nodes and tags
    relations
        dictionary of OSM relations including member ids and tags
    untagged_ways
        set of ids for supporting geometry not directly tagged with footprint_type
    """
    # create dictionaries to hold vertices, footprints and relations
    vertices = {}
    footprints = {}
    relations = {}
    # create a set to hold the ids of ways not directly tagged as footprint_type
    untagged_ways = set()

    # loop through each response once adding each element to one of the dicts
    for response in responses:
        for element in response['elements']:
            # NODES - only keep coordinates
            if 'type' in element and element['type']=='node':
                vertices[element['id']] = {'lat' : element['lat'],
                                           'lon' : element['lon']}
            # WAYS - both open and closed
            elif 'type' in element and element['type']=='way':
                footprint = {'nodes' : element['nodes']}
                if 'tags' in element:
                    for tag in element['tags']:
                        footprint[tag] = element['tags'][tag]
                footprints[element['id']] = footprint
                # add ways not individually tagged with footprint_type to the untagged_way set
                if ('tags' not in element) or (footprint_type not in element['tags']):
                    untagged_ways.add(element['id'])
            # RELATIONS
            elif 'type' in element and element['type']=='relation':
                relation = {'members' : {}}
                for member in element['members']:
                    if 'type' in member and member['type']=='way':
                        relation['members'].update({member['ref']:member.get('role')})
                if 'tags' in element:
                    for tag in element['tags']:
                        relation[tag] = element['tags'][tag]
                relations[element['id']] = relation
            # Log any other Elements found in the response
            else:
                log('Element {} is not a node, way or relation'.format(element['id']))

    return vertices, footprints, relations, untagged_ways


def create_footprint_geometry(footprint_key, footprint_val, vertices):
    """
    Create Shapely geometry for open or closed ways in the initial footprints dictionary.

    Closed ways are converted directly to Shapely Polygons, open ways (fragments that will
    form the outer and inner rings of relations) are converted to LineStrings.

    Parameters
    ----------
    footprint_key : int
        the id of the way/footprint to process
    footprint_val : dict
        the nodes and tags of the footprint
    vertices : dict
        the dictionary of OSM nodes with their coordinates

    Returns
    -------
    Shapely Polygon or LineString
    """
    # CLOSED WAYS
    if footprint_val['nodes'][0] == footprint_val['nodes'][-1]:
        try:
            footprint_geometry = Polygon([(vertices[node]['lon'], vertices[node]['lat']) for node in footprint_val['nodes']])
        except Exception:
            log('Polygon has invalid geometry: {}'.format(footprint_key))
    # OPEN WAYS    
    else:
        try:
            footprint_geometry = LineString([(vertices[node]['lon'], vertices[node]['lat']) for node in footprint_val['nodes']])
        except Exception:
            log('LineString has invalid geometry: {}'.format(footprint_key))

    return footprint_geometry


def create_relation_geometry(relation_key, relation_val, footprints):
    """
    Create Shapely geometry for relations - Polygons with holes or MultiPolygons

    OSM relations are used to define complex polygons - polygons with holes or
    multi-polygons. The polygons' outer and inner rings may be made up of chains
    of LineStrings. https://wiki.openstreetmap.org/wiki/Relation:multipolygon 
    requires that multipolygon rings have an outer or inner 'role'.
    
    OSM's data model allows a polygon type tag e.g. 'building' to be added to 
    any OSM element. This can include non-polygon relations e.g. bus routes.
    Relations that do not have at least one closed ring with an outer role 
    are filtered out.

    Inner rings that are tagged with the footprint type in their own right e.g.
    landuse=meadow as an inner ring of landuse=forest will have been included in
    the footprints dictionary as part of the original parsing and are not dealt
    with here.

    Parameters
    ----------
    relation_key : int
        the id of the relation to process
    relation_val : dict
        members and tags of the relation
    footprints : dictionary
        dictionary of all footprints (including open and closed ways)

    Returns
    -------
    Shapely Polygon or MultiPolygon
    """

    # create empty lists to hold member geometries
    multipoly = []
    outer_polys = []
    outer_lines = []
    inner_polys = []
    inner_lines = []

    # add each members geometry to a list according to its role and geometry type
    for member_id, member_role in relation_val['members'].items():
        if member_role == 'outer':
            if footprints[member_id]['geometry'].geom_type == 'Polygon':
                outer_polys.append(footprints[member_id]['geometry'])
            elif footprints[member_id]['geometry'].geom_type == 'LineString':
                outer_lines.append(footprints[member_id]['geometry'])
        elif member_role == 'inner':
            if footprints[member_id]['geometry'].geom_type == 'Polygon':
                inner_polys.append(footprints[member_id]['geometry'])
            elif footprints[member_id]['geometry'].geom_type == 'LineString':
                inner_lines.append(footprints[member_id]['geometry'])

    # try to polygonize open outer ways and concatenate them to outer_polys
    if len(outer_lines) > 0:
        try:
            result = list(polygonize(outer_lines))
        except Exception:
            log("polygonize failed for 'outer' ways in relation: {}".format(relation_key))
        else:
            outer_polys += result

    # try to polygonize open inner ways and concatenate them to inner_polys
    if len(inner_lines) > 0:
        try:
            result = list(polygonize(inner_lines))
        except Exception:
            log("polygonize failed for 'inner' ways in relation: {}".format(relation_key))
        else:
            inner_polys += result

    # filter out relations missing both 'outer' and 'inner' polygons or just 'outer'
    if len(outer_polys + inner_polys) == 0:
        log("Relation {} missing 'outer' and 'inner' closed ways".format(relation_key))
    elif len(outer_polys) == 0:
        log("Relation {} missing 'outer' closed ways".format(relation_key))
    # process the others to multipolygons
    else:
        for outer_poly in outer_polys:
            temp_poly = outer_poly
            for inner_poly in inner_polys:
                if inner_poly.within(outer_poly):
                    temp_poly=temp_poly.difference(inner_poly)
            multipoly.append(temp_poly)

    # return relations with one outer way as Polygons, multiple outer ways as MultiPolygons
    if len(multipoly) == 1:
        return Polygon(multipoly[0])
    elif len(multipoly) > 1:    
        return MultiPolygon(multipoly)
    else:
        log('relation {} could not be converted to a complex footprint'.format(relation_key))


def footprints_from_point(point, distance, footprint_type='building', retain_invalid=False):
    """
    Get footprints within some distance north, south, east, and west of
    a lat-long point.

    Parameters
    ----------
    point : tuple
        a lat-long point
    distance : numeric
        distance in meters
    footprint_type : string
        type of footprint to be downloaded. OSM tag key e.g. 'building', 'landuse', 'place', etc.
    retain_invalid : bool
        if False discard any footprints with an invalid geometry

    Returns
    -------
    GeoDataFrame
    """

    bbox = bbox_from_point(point=point, distance=distance)
    north, south, east, west = bbox
    return create_footprints_gdf(north=north, south=south, east=east, west=west,
                                 footprint_type=footprint_type, retain_invalid=retain_invalid)


def footprints_from_address(address, distance, footprint_type='building', retain_invalid=False):
    """
    Get footprints within some distance north, south, east, and west of
    an address.

    Parameters
    ----------
    address : string
        the address to geocode to a lat-long point
    distance : numeric
        distance in meters
    footprint_type : string
        type of footprint to be downloaded. OSM tag key e.g. 'building', 'landuse', 'place', etc.
    retain_invalid : bool
        if False discard any footprints with an invalid geometry

    Returns
    -------
    GeoDataFrame
    """

    # geocode the address string to a (lat, lon) point
    point = geocode(query=address)

    # get footprints within distance of this point
    return footprints_from_point(point, distance, footprint_type=footprint_type,
                                 retain_invalid=retain_invalid)


def footprints_from_polygon(polygon, footprint_type='building', retain_invalid=False):
    """
    Get footprints within some polygon.

    Parameters
    ----------
    polygon : shapely Polygon or MultiPolygon
        the shape to get data within. coordinates should be in units of
        latitude-longitude degrees.
    footprint_type : string
        type of footprint to be downloaded. OSM tag key e.g. 'building', 'landuse', 'place', etc.
    retain_invalid : bool
        if False discard any footprints with an invalid geometry

    Returns
    -------
    GeoDataFrame
    """

    return create_footprints_gdf(polygon=polygon, footprint_type=footprint_type,
                                 retain_invalid=retain_invalid)


def footprints_from_place(place, footprint_type='building', retain_invalid=False):
    """
    Get footprints within the boundaries of some place.

    The query must be geocodable and OSM must have polygon boundaries for the
    geocode result. If OSM does not have a polygon for this place, you can
    instead get its footprints using the footprints_from_address function, which
    geocodes the place name to a point and gets the footprints within some distance
    of that point.

    Parameters
    ----------
    place : string
        the query to geocode to get geojson boundary polygon
    footprint_type : string
        type of footprint to be downloaded. OSM tag key e.g. 'building', 'landuse', 'place', etc.
    retain_invalid : bool
        if False discard any footprints with an invalid geometry

    Returns
    -------
    GeoDataFrame
    """

    city = gdf_from_place(place)
    polygon = city['geometry'].iloc[0]
    return create_footprints_gdf(polygon, retain_invalid=retain_invalid,
                                 footprint_type=footprint_type)


def plot_footprints(gdf, fig=None, ax=None, figsize=None, color='#333333', bgcolor='w',
                   set_bounds=True, bbox=None, save=False, show=True, close=False,
                   filename='image', file_format='png', dpi=600):
    """
    Plot a GeoDataFrame of footprints.

    Parameters
    ----------
    gdf : GeoDataFrame
        footprints
    fig : figure
    ax : axis
    figsize : tuple
    color : string
        the color of the footprints
    bgcolor : string
        the background color of the plot
    set_bounds : bool
        if True, set bounds from either passed-in bbox or the spatial extent of the gdf
    bbox : tuple
        if True and if set_bounds is True, set the display bounds to this bbox
    save : bool
        whether to save the figure to disk or not
    show : bool
        whether to display the figure or not
    close : bool
        close the figure (only if show equals False) to prevent display
    filename : string
        the name of the file to save
    file_format : string
        the format of the file to save (e.g., 'jpg', 'png', 'svg')
    dpi : int
        the resolution of the image file if saving

    Returns
    -------
    fig, ax : tuple

    """

    if fig is None or ax is None:
        fig, ax = plt.subplots(figsize=figsize, facecolor=bgcolor)
        ax.set_facecolor(bgcolor)

    # extract each polygon as a descartes patch, and add to a matplotlib patch
    # collection
    patches = []
    for geometry in gdf['geometry']:
        if isinstance(geometry, Polygon):
            patches.append(PolygonPatch(geometry))
        elif isinstance(geometry, MultiPolygon):
            for subpolygon in geometry: #if geometry is multipolygon, go through each constituent subpolygon
                patches.append(PolygonPatch(subpolygon))
    pc = PatchCollection(patches, facecolor=color, edgecolor=color, linewidth=0, alpha=1)
    ax.add_collection(pc)

    if set_bounds:
        if bbox is None:
            # set the figure bounds to the polygons' bounds
            left, bottom, right, top = gdf.total_bounds
        else:
            top, bottom, right, left = bbox
        ax.set_xlim((left, right))
        ax.set_ylim((bottom, top))

    # turn off the axis display set the margins to zero and point the ticks in
    # so there's no space around the plot
    ax.axis('off')
    ax.margins(0)
    ax.tick_params(which='both', direction='in')
    fig.canvas.draw()

    # make everything square
    ax.set_aspect('equal')
    fig.canvas.draw()

    fig, ax = save_and_show(fig=fig, ax=ax, save=save, show=show, close=close,
                            filename=filename, file_format=file_format, dpi=dpi, axis_off=True)

    return fig, ax<|MERGE_RESOLUTION|>--- conflicted
+++ resolved
@@ -142,13 +142,8 @@
     return response_jsons
 
 
-<<<<<<< HEAD
-def create_footprints_gdf(polygon=None, north=None, south=None, east=None, west=None, 
+def create_footprints_gdf(polygon=None, north=None, south=None, east=None, west=None,
                           footprint_type='building', retain_invalid=False, responses=None):
-=======
-def create_footprints_gdf(polygon=None, north=None, south=None, east=None, west=None,
-                          footprint_type='building', retain_invalid=False):
->>>>>>> f8b25bb5
     """
     Get footprint (polygon) data from OSM and convert it into a GeoDataFrame.
 
